package handlers

import (
	"errors"
	"net/http"
	"strconv"
	"time"

	"github.com/kiali/kiali/prometheus"
)

func extractServiceMetricsQuery(r *http.Request, namespace, service string) (*prometheus.ServiceMetricsQuery, error) {
	q := prometheus.ServiceMetricsQuery{
		Namespace: namespace,
		Service:   service}
	err := extractMetricsQueryParams(r, &q.MetricsQuery)
	return &q, err
}

func extractNamespaceMetricsQuery(r *http.Request, namespace, servicePattern string) (*prometheus.NamespaceMetricsQuery, error) {
	q := prometheus.NamespaceMetricsQuery{
		Namespace:      namespace,
		ServicePattern: servicePattern}
	err := extractMetricsQueryParams(r, &q.MetricsQuery)
	return &q, err
}

func extractMetricsQueryParams(r *http.Request, q *prometheus.MetricsQuery) error {
	q.FillDefaults()
	queryParams := r.URL.Query()
	if rateIntervals, ok := queryParams["rateInterval"]; ok && len(rateIntervals) > 0 {
		// Only first is taken into consideration
		q.RateInterval = rateIntervals[0]
	}
	if rateFuncs, ok := queryParams["rateFunc"]; ok && len(rateFuncs) > 0 {
		// Only first is taken into consideration
		if rateFuncs[0] != "rate" && rateFuncs[0] != "irate" {
			// Bad request
			return errors.New("Bad request, query parameter 'rateFunc' must be either 'rate' or 'irate'")
		}
		q.RateFunc = rateFuncs[0]
	}
	if queryTimes, ok := queryParams["queryTime"]; ok && len(queryTimes) > 0 {
		if num, err := strconv.ParseInt(queryTimes[0], 10, 64); err == nil {
			q.End = time.Unix(num, 0)
		} else {
			// Bad request
			return errors.New("Bad request, cannot parse query parameter 'queryTime'")
		}
	}
	if durations, ok := queryParams["duration"]; ok && len(durations) > 0 {
		if num, err := strconv.ParseInt(durations[0], 10, 64); err == nil {
			duration := time.Duration(num) * time.Second
			q.Start = q.End.Add(-duration)
		} else {
			// Bad request
			return errors.New("Bad request, cannot parse query parameter 'duration'")
		}
	}
	if steps, ok := queryParams["step"]; ok && len(steps) > 0 {
		if num, err := strconv.Atoi(steps[0]); err == nil {
			q.Step = time.Duration(num) * time.Second
		} else {
			// Bad request
			return errors.New("Bad request, cannot parse query parameter 'step'")
		}
	}
	if versions, ok := queryParams["version"]; ok && len(versions) > 0 {
		q.Version = versions[0]
	}
	if filters, ok := queryParams["filters[]"]; ok && len(filters) > 0 {
		q.Filters = filters
	}
	if lblsin, ok := queryParams["byLabelsIn[]"]; ok && len(lblsin) > 0 {
		q.ByLabelsIn = lblsin
	}
	if lblsout, ok := queryParams["byLabelsOut[]"]; ok && len(lblsout) > 0 {
		q.ByLabelsOut = lblsout
	}
<<<<<<< HEAD
	if includeIstio, err := strconv.ParseBool(queryParams.Get("includeIstio")); err == nil {
		q.IncludeIstio = includeIstio
	}

	// Adjust start & end times to be a multiple of step
=======
	// Adjust start time to be a multiple of step (there's no adjustment for end time, see KIALI-958)
>>>>>>> 490f5a75
	stepInSecs := int64(q.Step.Seconds())
	q.Start = time.Unix((q.Start.Unix()/stepInSecs)*stepInSecs, 0)
	return nil
}<|MERGE_RESOLUTION|>--- conflicted
+++ resolved
@@ -77,15 +77,11 @@
 	if lblsout, ok := queryParams["byLabelsOut[]"]; ok && len(lblsout) > 0 {
 		q.ByLabelsOut = lblsout
 	}
-<<<<<<< HEAD
 	if includeIstio, err := strconv.ParseBool(queryParams.Get("includeIstio")); err == nil {
 		q.IncludeIstio = includeIstio
 	}
 
 	// Adjust start & end times to be a multiple of step
-=======
-	// Adjust start time to be a multiple of step (there's no adjustment for end time, see KIALI-958)
->>>>>>> 490f5a75
 	stepInSecs := int64(q.Step.Seconds())
 	q.Start = time.Unix((q.Start.Unix()/stepInSecs)*stepInSecs, 0)
 	return nil
